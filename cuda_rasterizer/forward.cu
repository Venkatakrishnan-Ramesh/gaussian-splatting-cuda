/*
 * Copyright (C) 2023, Inria
 * GRAPHDECO research group, https://team.inria.fr/graphdeco
 * All rights reserved.
 *
 * This software is free for non-commercial, research and evaluation use
 * under the terms of the LICENSE.md file.
 *
 * For inquiries contact  george.drettakis@inria.fr
 */

#include "auxiliary.h"
#include "forward.h"
#include <cooperative_groups.h>
#include <cooperative_groups/reduce.h>
namespace cg = cooperative_groups;

// Forward method for converting the input spherical harmonics
// coefficients of each Gaussian to a simple RGB color.
__device__ glm::vec3 computeColorFromSH(int idx, int deg, int max_coeffs, const glm::vec3* means, glm::vec3 campos, const float* shs, bool* clamped) {
    // The implementation is loosely based on code for
    // "Differentiable Point-Based Radiance Fields for
    // Efficient View Synthesis" by Zhang et al. (2022)
    glm::vec3 pos = means[idx];
    glm::vec3 dir = pos - campos;
    dir = dir / glm::length(dir);

    glm::vec3* sh = ((glm::vec3*)shs) + idx * max_coeffs;
    glm::vec3 result = SH_C0 * sh[0];

    if (deg > 0) {
        float x = dir.x;
        float y = dir.y;
        float z = dir.z;
        result = result - SH_C1 * y * sh[1] + SH_C1 * z * sh[2] - SH_C1 * x * sh[3];

        if (deg > 1) {
            float xx = x * x, yy = y * y, zz = z * z;
            float xy = x * y, yz = y * z, xz = x * z;
            result = result +
                     SH_C2[0] * xy * sh[4] +
                     SH_C2[1] * yz * sh[5] +
                     SH_C2[2] * (2.0f * zz - xx - yy) * sh[6] +
                     SH_C2[3] * xz * sh[7] +
                     SH_C2[4] * (xx - yy) * sh[8];

            if (deg > 2) {
                result = result +
                         SH_C3[0] * y * (3.0f * xx - yy) * sh[9] +
                         SH_C3[1] * xy * z * sh[10] +
                         SH_C3[2] * y * (4.0f * zz - xx - yy) * sh[11] +
                         SH_C3[3] * z * (2.0f * zz - 3.0f * xx - 3.0f * yy) * sh[12] +
                         SH_C3[4] * x * (4.0f * zz - xx - yy) * sh[13] +
                         SH_C3[5] * z * (xx - yy) * sh[14] +
                         SH_C3[6] * x * (xx - 3.0f * yy) * sh[15];
            }
        }
    }
    result += 0.5f;

    // RGB colors are clamped to positive values. If values are
    // clamped, we need to keep track of this for the backward pass.
    clamped[3 * idx + 0] = (result.x < 0);
    clamped[3 * idx + 1] = (result.y < 0);
    clamped[3 * idx + 2] = (result.z < 0);
    return glm::max(result, 0.0f);
}

// Forward version of 2D covariance matrix computation
__device__ float3 computeCov2D(const float3& mean, float focal_x, float focal_y, float tan_fovx, float tan_fovy, const float* cov3D, const float* viewmatrix) {
    // The following models the steps outlined by equations 29
    // and 31 in "EWA Splatting" (Zwicker et al., 2002).
    // Additionally considers aspect / scaling of viewport.
    // Transposes used to account for row-/column-major conventions.
    float3 t = transformPoint4x3(mean, viewmatrix);

    const float limx = 1.3f * tan_fovx;
    const float limy = 1.3f * tan_fovy;
    const float txtz = t.x / t.z;
    const float tytz = t.y / t.z;
    t.x = min(limx, max(-limx, txtz)) * t.z;
    t.y = min(limy, max(-limy, tytz)) * t.z;

    glm::mat3 J = glm::mat3(
        focal_x / t.z, 0.0f, -(focal_x * t.x) / (t.z * t.z),
        0.0f, focal_y / t.z, -(focal_y * t.y) / (t.z * t.z),
        0, 0, 0);

    glm::mat3 W = glm::mat3(
        viewmatrix[0], viewmatrix[4], viewmatrix[8],
        viewmatrix[1], viewmatrix[5], viewmatrix[9],
        viewmatrix[2], viewmatrix[6], viewmatrix[10]);

    glm::mat3 T = W * J;

    glm::mat3 Vrk = glm::mat3(
        cov3D[0], cov3D[1], cov3D[2],
        cov3D[1], cov3D[3], cov3D[4],
        cov3D[2], cov3D[4], cov3D[5]);

    glm::mat3 cov = glm::transpose(T) * glm::transpose(Vrk) * T;

    // Apply low-pass filter: every Gaussian should be at least
    // one pixel wide/high. Discard 3rd row and column.
    cov[0][0] += 0.3f;
    cov[1][1] += 0.3f;
    return {float(cov[0][0]), float(cov[0][1]), float(cov[1][1])};
}

// Forward method for converting scale and rotation properties of each
// Gaussian to a 3D covariance matrix in world space. Also takes care
// of quaternion normalization.
__device__ void computeCov3D(const glm::vec3 scale, float mod, const glm::vec4 rot, float* cov3D) {
    // Create scaling matrix
    glm::mat3 S = glm::mat3(1.0f);
    S[0][0] = mod * scale.x;
    S[1][1] = mod * scale.y;
    S[2][2] = mod * scale.z;

    // Normalize quaternion to get valid rotation
    glm::vec4 q = rot; // / glm::length(rot);
    float r = q.x;
    float x = q.y;
    float y = q.z;
    float z = q.w;

    // Compute rotation matrix from quaternion
    glm::mat3 R = glm::mat3(
        1.f - 2.f * (y * y + z * z), 2.f * (x * y - r * z), 2.f * (x * z + r * y),
        2.f * (x * y + r * z), 1.f - 2.f * (x * x + z * z), 2.f * (y * z - r * x),
        2.f * (x * z - r * y), 2.f * (y * z + r * x), 1.f - 2.f * (x * x + y * y));

    glm::mat3 M = S * R;

    // Compute 3D world covariance matrix Sigma
    glm::mat3 Sigma = glm::transpose(M) * M;

    // Covariance is symmetric, only store upper right
    cov3D[0] = Sigma[0][0];
    cov3D[1] = Sigma[0][1];
    cov3D[2] = Sigma[0][2];
    cov3D[3] = Sigma[1][1];
    cov3D[4] = Sigma[1][2];
    cov3D[5] = Sigma[2][2];
}

// Perform initial steps for each Gaussian prior to rasterization.
template <int C>
__global__ void preprocessCUDA(int P, int D, int M,
                               const float* orig_points,
                               const glm::vec3* scales,
                               const float scale_modifier,
                               const glm::vec4* rotations,
                               const float* opacities,
                               const float* shs,
                               bool* clamped,
                               const float* cov3D_precomp,
                               const float* colors_precomp,
                               const float* viewmatrix,
                               const float* projmatrix,
                               const glm::vec3* cam_pos,
                               const int W, int H,
                               const float tan_fovx, float tan_fovy,
                               const float focal_x, float focal_y,
                               int* radii,
                               float2* points_xy_image,
                               float* depths,
                               float* cov3Ds,
                               float* rgb,
                               float4* conic_opacity,
                               const dim3 grid,
                               uint32_t* tiles_touched,
                               bool prefiltered) {
    auto idx = cg::this_grid().thread_rank();
    if (idx >= P)
        return;

    // Initialize radius and touched tiles to 0. If this isn't changed,
    // this Gaussian will not be processed further.
    radii[idx] = 0;
    tiles_touched[idx] = 0;

    // Perform near culling, quit if outside.
    float3 p_view;
    if (!in_frustum(idx, orig_points, viewmatrix, projmatrix, prefiltered, p_view))
        return;

    // Transform point by projecting
    float3 p_orig = {orig_points[3 * idx], orig_points[3 * idx + 1], orig_points[3 * idx + 2]};
    float4 p_hom = transformPoint4x4(p_orig, projmatrix);
    float p_w = 1.0f / (p_hom.w + 0.0000001f);
    float3 p_proj = {p_hom.x * p_w, p_hom.y * p_w, p_hom.z * p_w};

    // If 3D covariance matrix is precomputed, use it, otherwise compute
    // from scaling and rotation parameters.
    const float* cov3D;
    if (cov3D_precomp != nullptr) {
        cov3D = cov3D_precomp + idx * 6;
    } else {
        computeCov3D(scales[idx], scale_modifier, rotations[idx], cov3Ds + idx * 6);
        cov3D = cov3Ds + idx * 6;
    }

    // Compute 2D screen-space covariance matrix
    float3 cov = computeCov2D(p_orig, focal_x, focal_y, tan_fovx, tan_fovy, cov3D, viewmatrix);

    // Invert covariance (EWA algorithm)
    float det = (cov.x * cov.z - cov.y * cov.y);
    if (det == 0.0f)
        return;
    float det_inv = 1.f / det;
    float3 conic = {cov.z * det_inv, -cov.y * det_inv, cov.x * det_inv};

    // Compute extent in screen space (by finding eigenvalues of
    // 2D covariance matrix). Use extent to compute a bounding rectangle
    // of screen-space tiles that this Gaussian overlaps with. Quit if
    // rectangle covers 0 tiles.
    float mid = 0.5f * (cov.x + cov.z);
    float lambda1 = mid + sqrt(max(0.1f, mid * mid - det));
    float lambda2 = mid - sqrt(max(0.1f, mid * mid - det));
    float my_radius = ceil(3.f * sqrt(max(lambda1, lambda2)));
    float2 point_image = {ndc2Pix(p_proj.x, W), ndc2Pix(p_proj.y, H)};
    uint2 rect_min, rect_max;
    getRect(point_image, my_radius, rect_min, rect_max, grid);
    if ((rect_max.x - rect_min.x) * (rect_max.y - rect_min.y) == 0)
        return;

    // If colors have been precomputed, use them, otherwise convert
    // spherical harmonics coefficients to RGB color.
    if (colors_precomp == nullptr) {
        glm::vec3 result = computeColorFromSH(idx, D, M, (glm::vec3*)orig_points, *cam_pos, shs, clamped);
        rgb[idx * C + 0] = result.x;
        rgb[idx * C + 1] = result.y;
        rgb[idx * C + 2] = result.z;
    }

    // Store some useful helper data for the next steps.
    depths[idx] = p_view.z;
    radii[idx] = my_radius;
    points_xy_image[idx] = point_image;
    // Inverse 2D covariance and opacity neatly pack into one float4
    conic_opacity[idx] = {conic.x, conic.y, conic.z, opacities[idx]};
    tiles_touched[idx] = (rect_max.y - rect_min.y) * (rect_max.x - rect_min.x);
}

<<<<<<< HEAD
__constant__ float ALPHA_MIN = 0.0001f;
=======
// TODO: Fix this to work globally defined.
__constant__ float ALPHA_THRESHOLD_FWD = 1.0f / 255.0f;
__constant__ float ALPHA_MIN_FWD = 0.0001f;
>>>>>>> 5b2f4cae
// Main rasterization method. Collaboratively works on one tile per
// block, each thread treats one pixel. Alternates between fetching
// and rasterizing data.
template <uint32_t CHANNELS>
__global__ void __launch_bounds__(BLOCK_X* BLOCK_Y)
    renderCUDA(
        const uint2* __restrict__ ranges,
        const uint32_t* __restrict__ point_list,
        int W, int H,
        const float2* __restrict__ points_xy_image,
        const float* __restrict__ features,
        const float4* __restrict__ conic_opacity,
        float* __restrict__ final_T,
        uint32_t* __restrict__ n_contrib,
        const float* __restrict__ bg_color,
        float* __restrict__ out_color) {
    // Identify current tile and associated min/max pixel range.
    auto block = cg::this_thread_block();
    uint32_t horizontal_blocks = (W + BLOCK_X - 1) / BLOCK_X;
    uint2 pix_min = {block.group_index().x * BLOCK_X, block.group_index().y * BLOCK_Y};
    uint2 pix = {pix_min.x + block.thread_index().x, pix_min.y + block.thread_index().y};
    uint32_t pix_id = W * pix.y + pix.x;
    float2 pixf = {(float)pix.x, (float)pix.y};

    // Check if this thread is associated with a valid pixel or outside.
    bool inside = pix.x < W && pix.y < H;
    // Done threads can help with fetching, but don't rasterize
    bool done = !inside;

    // Load start/end range of IDs to process in bit sorted list.
    uint2 range = ranges[block.group_index().y * horizontal_blocks + block.group_index().x];
    const int rounds = ((range.y - range.x + BLOCK_SIZE - 1) / BLOCK_SIZE);
    int toDo = range.y - range.x;

    // Allocate storage for batches of collectively fetched data.
    __shared__ int collected_id[BLOCK_SIZE];
    __shared__ float2 collected_xy[BLOCK_SIZE];
    __shared__ float4 collected_conic_opacity[BLOCK_SIZE];

    // Initialize helper variables
    float T = 1.0f;
    uint32_t contributor = 0;
    uint32_t last_contributor = 0;
    float C[CHANNELS] = {0.f};

    // Iterate over batches until all done or range is complete
    for (int i = 0; i < rounds; i++, toDo -= BLOCK_SIZE) {
        // End if entire block votes that it is done rasterizing
        int num_done = __syncthreads_count(done);
        if (num_done == BLOCK_SIZE)
            break;

        // Collectively fetch per-Gaussian data from global to shared
        int progress = i * BLOCK_SIZE + block.thread_rank();
        if (range.x + progress < range.y) {
            int coll_id = point_list[range.x + progress];
            collected_id[block.thread_rank()] = coll_id;
            collected_xy[block.thread_rank()] = points_xy_image[coll_id];
            collected_conic_opacity[block.thread_rank()] = conic_opacity[coll_id];
        }
        block.sync();

        // Iterate over current batch
        for (int j = 0; !done && j < min(BLOCK_SIZE, toDo); j++) {
            // Keep track of current position in range
            contributor++;

            // Resample using conic matrix (cf. "Surface
            // Splatting" by Zwicker et al., 2001)
            float2 xy = collected_xy[j];
            float2 d = {__fmaf_rn(1.f, xy.x, -pixf.x),
                        __fmaf_rn(1.f, xy.y, -pixf.y)};
            float4 con_o = collected_conic_opacity[j];

            float power = __fmaf_rn(-con_o.y * d.x, d.y, __fmaf_rn(-0.5f * con_o.x, d.x * d.x, __fmaf_rn(-0.5f * con_o.z, d.y * d.y, 0.f)));
            if (power > 0.0f)
                continue;

            // Eq. (2) from 3D Gaussian splatting paper.
            // Obtain alpha by multiplying with Gaussian opacity
            // and its exponential falloff from mean.
            // Avoid numerical instabilities (see paper appendix).
            float alpha = fminf(0.99f, __fmaf_rn(con_o.w, expf(power), 0.f));
            if (alpha < ALPHA_THRESHOLD_FWD)
                continue;
            float test_T = __fmaf_rn(T, -alpha, T);
            if (test_T < ALPHA_MIN_FWD) {
                done = true;
                continue;
            }

            // Eq. (3) from 3D Gaussian splatting paper.
            for (int ch = 0; ch < CHANNELS; ch++)
                C[ch] = __fmaf_rn(features[collected_id[j] * CHANNELS + ch], __fmaf_rn(alpha, T, 0.f), C[ch]);

            T = test_T;

            // Keep track of last range entry to update this
            // pixel.
            last_contributor = contributor;
        }
    }

    // All threads that treat valid pixel write out their final
    // rendering data to the frame and auxiliary buffers.
    if (inside) {
        final_T[pix_id] = T;
        n_contrib[pix_id] = last_contributor;
        for (int ch = 0; ch < CHANNELS; ch++)
            out_color[ch * H * W + pix_id] = __fmaf_rn(T, bg_color[ch], C[ch]);
    }
}

void FORWARD::render(
    const dim3 grid, dim3 block,
    const uint2* ranges,
    const uint32_t* point_list,
    int W, int H,
    const float2* means2D,
    const float* colors,
    const float4* conic_opacity,
    float* final_T,
    uint32_t* n_contrib,
    const float* bg_color,
    float* out_color) {
    renderCUDA<NUM_CHANNELS><<<grid, block>>>(
        ranges,
        point_list,
        W, H,
        means2D,
        colors,
        conic_opacity,
        final_T,
        n_contrib,
        bg_color,
        out_color);
}

void FORWARD::preprocess(int P, int D, int M,
                         const float* means3D,
                         const glm::vec3* scales,
                         const float scale_modifier,
                         const glm::vec4* rotations,
                         const float* opacities,
                         const float* shs,
                         bool* clamped,
                         const float* cov3D_precomp,
                         const float* colors_precomp,
                         const float* viewmatrix,
                         const float* projmatrix,
                         const glm::vec3* cam_pos,
                         const int W, int H,
                         const float focal_x, float focal_y,
                         const float tan_fovx, float tan_fovy,
                         int* radii,
                         float2* means2D,
                         float* depths,
                         float* cov3Ds,
                         float* rgb,
                         float4* conic_opacity,
                         const dim3 grid,
                         uint32_t* tiles_touched,
                         bool prefiltered) {
    preprocessCUDA<NUM_CHANNELS><<<(P + 255) / 256, 256>>>(
        P, D, M,
        means3D,
        scales,
        scale_modifier,
        rotations,
        opacities,
        shs,
        clamped,
        cov3D_precomp,
        colors_precomp,
        viewmatrix,
        projmatrix,
        cam_pos,
        W, H,
        tan_fovx, tan_fovy,
        focal_x, focal_y,
        radii,
        means2D,
        depths,
        cov3Ds,
        rgb,
        conic_opacity,
        grid,
        tiles_touched,
        prefiltered);
}<|MERGE_RESOLUTION|>--- conflicted
+++ resolved
@@ -243,13 +243,9 @@
     tiles_touched[idx] = (rect_max.y - rect_min.y) * (rect_max.x - rect_min.x);
 }
 
-<<<<<<< HEAD
-__constant__ float ALPHA_MIN = 0.0001f;
-=======
 // TODO: Fix this to work globally defined.
 __constant__ float ALPHA_THRESHOLD_FWD = 1.0f / 255.0f;
 __constant__ float ALPHA_MIN_FWD = 0.0001f;
->>>>>>> 5b2f4cae
 // Main rasterization method. Collaboratively works on one tile per
 // block, each thread treats one pixel. Alternates between fetching
 // and rasterizing data.
